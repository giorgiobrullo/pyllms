import os
import markdown2
import statistics
from prettytable import PrettyTable
from .providers import OpenAIProvider
from .providers import AnthropicProvider
from .providers import AI21Provider
import concurrent.futures
from concurrent.futures import ThreadPoolExecutor, as_completed
from typing import List, Optional, Tuple


class Result:
    def __init__(self, results):
        self._results = results

    @property
    def text(self):
        if len(self._results) == 1:
            return self._results[0]["text"]
        return [result["text"] for result in self._results]

    @property
    def html(self):
        if len(self._results) == 1:
            return markdown2.markdown(self._results[0]["text"])
        return [markdown2.markdown(result["text"]) for result in self._results]

    @property
    def meta(self):
        if len(self._results) == 1:
            return self._results[0]["meta"]
        return [result["meta"] for result in self._results]


class LLMS:
    def __init__(
        self, model=None, openai_api_key=None, anthropic_api_key=None, ai21_api_key=None
    ):

        if openai_api_key is None:
            openai_api_key = os.getenv("OPENAI_API_KEY")

        if anthropic_api_key is None:
            anthropic_api_key = os.getenv("ANTHROPIC_API_KEY")

        if ai21_api_key is None:
            ai21_api_key = os.getenv("AI21_API_KEY")

        if model is None:
            model = os.getenv("LLMS_DEFAULT_MODEL")
            if model is None:
                model = ["gpt-3.5-turbo"]
            else:
                model = [model]
        elif isinstance(model, str):
            model = [model]

        self._providers = []
        for single_model in model:
            if openai_api_key is not None and single_model in OpenAIProvider.MODEL_INFO:
                self._providers.append(
                    OpenAIProvider(api_key=openai_api_key, model=single_model)
                )
            elif (
                anthropic_api_key is not None
                and single_model in AnthropicProvider.MODEL_INFO
            ):
                self._providers.append(
                    AnthropicProvider(api_key=anthropic_api_key, model=single_model)
                )
            elif ai21_api_key is not None and single_model in AI21Provider.MODEL_INFO:
                self._providers.append(
                    AI21Provider(api_key=ai21_api_key, model=single_model)
                )
            else:
                raise ValueError("Invalid API key and model combination", single_model)

    def list(self, query=None):
        model_info_list = []

        all_providers = [OpenAIProvider, AI21Provider, AnthropicProvider]

        for provider in all_providers:
            for model, cost in provider.MODEL_INFO.items():
                if query and (
                    (query.lower() not in model.lower())
                    and (query.lower() not in provider.__name__.lower())
                ):
                    continue
                model_info = {
                    "provider": provider.__name__,
                    "name": model,
                    "cost": cost,
                }
                model_info_list.append(model_info)

        sorted_list = sorted(
            model_info_list, key=lambda x: x["cost"]["prompt"] + x["cost"]["completion"]
        )
        return sorted_list

    def count_tokens(self, content):

        results = []
        for provider in self._providers:
            results.append(provider.count_tokens(content))
        if len(self._providers)>1 :
            return results
        else:
            return results[0]
        
    def complete(self, prompt, history=None, system_message=None, **kwargs):
        def _generate(provider):
           
            response = provider.complete(prompt, history, **kwargs)
    
            formatted_cost = format(response["meta"]["cost"], '.5f')
            formatted_latency = round(response["meta"]["latency"], 2)
            
            response["meta"]["cost"] = formatted_cost
            response["meta"]["latency"] = formatted_latency

            return {
                "text": response["text"],
                "meta": response["meta"],
                "provider": provider,
            }
     
        results = []
        with ThreadPoolExecutor() as executor:
            futures = {
                executor.submit(_generate, provider): provider
                for provider in self._providers
            }
            for future in as_completed(futures):
                results.append(future.result())

        return Result(results)

<<<<<<< HEAD
    def complete_stream(self, prompt, history=None, system_message=None, **kwargs):
=======
    async def acomplete(self,
                        prompt: str,
                        history: Optional[List[tuple]] = None,
                        **kwargs,
                        ):
        if len(self._providers) > 1:
            raise NotImplementedError("acomplete not supported for multi-models yet.")
        provider = self._providers[0]
        response = await provider.acomplete(prompt, history, **kwargs)

        formatted_cost = format(response["meta"]["cost"], '.5f')
        formatted_latency = round(response["meta"]["latency"], 2)

        response["meta"]["cost"] = formatted_cost
        response["meta"]["latency"] = formatted_latency

        return Result([{
            "text": response["text"],
            "meta": response["meta"],
            "provider": provider,
        }])

    def complete_stream(self, prompt, history=None, **kwargs):
>>>>>>> fcdcbc0e
                 
        if len(self._providers)>1:
            raise ValueError(
                "Streaming is possible only with a single model"
            )
        if isinstance(self._providers[0], AI21Provider):
            raise ValueError(
                "Streaming is not yet supported with AI21 models"
            )
            
        yield from self._providers[0].complete_stream(prompt, history, **kwargs)


    def benchmark(self, prompts=None, evaluator=None, show_outputs=False, html=False):
        if not prompts:
            prompts = [
                "What is the capital of the country where Christopher Columbus was born?",
                "A glass door has ‘push’ written on it in mirror writing. Should you push or pull it and why?",
                "Solve the quadratic equation: x^2 - 5x + 6 = 0",
                "How much is 7! * 3! -1234.5 ?",
                'translate this sentence by alternating words in gemran and french "it was a beautiful day that thursday and I want skiing outside. it started raining soon although they said it won\'t be until friday, so I went to the pool instead"',
                "Convert December 21 · 1:00 – 1:50pm pacific to asia/taipei time",
                "Explain the plot of Cinderella in a sentence where each word has to begin with the next letter in the alphabet from A to Z, without repeating any letters",
                "In my kitchen there's a table with a cup with a ball inside. I moved the cup to my bed in my bedroom and turned the cup upside down. I grabbed the cup again and moved to the main room. Where's the ball now?",
                'Capture the essence of this in exactly 7 words: "There’s much that divides us in Northern Ireland though one thing is guaranteed to bring us together: local phrases. Call it slang, call it colloquialisms, we all know only too well how important words are to where we’re from . . . and when it comes to the phrases that make us ‘us,’ we’ve got a lot to say. While you don’t need advance knowledge of the words to fit in, well, it helps. How else will you know where ‘foundered’ sits on the scale of warm to freezing? Or deciding whether that new car purchase is more ‘clinker’ than ‘beezer’? Or appreciating that ‘grand’ can mean exactly that or anything but? If the best way to get to know a nation is to understand their language, then surely tourists must be at times confused about what comes out of our mouths. Throughout the island of Ireland, we have utterly brilliant ways to verbally express ourselves.“I think it’s really important,” says Dr Frank Ferguson, research director for English Language and Literature at Ulster University, about the vitality of slang as part of language."',
                "Write a Python function that takes a list of integers as input and returns the length of the longest increasing subsequence. An increasing subsequence is a subsequence of the given list where the elements are in strictly increasing order. Your function should have an efficient solution with a time complexity better than O(n^2), where n is the length of the input list. Output only code with no explainations and provide example usage.",
                "Write a Python function that takes a list of integers as input and returns the maximum sum of non-adjacent elements in the list. The function should return 0 if the input list is empty. Your function should have an efficient solution with a time complexity of O(n), where n is the length of the input list. Output only code with no explainations and provide example usage.",
                "You are given a 2D binary matrix filled with 0's and 1's. Your task is to write a JavaScript function that finds the largest rectangle containing only 1's and returns its area. Your function should have an efficient solution with a time complexity better than O(n^3), where n is the total number of elements in the input matrix. Output only code with no explainations and provide example usage.",
                "Given the following messy and unstructured data, extract the names, email addresses, and phone numbers of the individuals listed:\
John Doe - johndoe (at) email.com (five-five-five) one-two-three-four-five-six-seven\
random text not a phone 123 4468888\
Jane Smith\
random text 2, cinque-cinque-cinque-\
nove-otto-sette-sei-quattro-tre\
janesmith en email punto com\
texto aleatorio 3\
Bob Johnson - first name dot last name dot wild🐻@email.com\
texto aleatorio 4 código de área five-five-five teléfono: eins-eins-eins-zwei-zwei-zwei-zwei",
            ]

        def evaluate_answers(
            evaluator, query_answer_pairs: List[Tuple[str, str]]
        ) -> List[int]:
            system = """
            You are a truthful evaluator of the capabilties of other AI models.

You are given a list of queries and answers by an AI model. For each query first think about  the solution yourself, then score the reply of the other AI, compared to yours on a scale 0 to 5 (5 being great).

For example:

Query: What is the capital of the country where Christopher Columbus was born?
Answer: Christopher Columbus was born in Genoa, Italy.

Query : A glass door has ‘push’ written on it in mirror writing. Should you push or pull it and why?
Answer: You should push the door. The reason for this is that the mirror writing is intended for people on the other side of the door to read, not for you. So, if you push the door, you will be pushing it in the direction that the people on the other side are expecting it to move.


Christopher Columbus was born in the Republic of Genoa, which is now part of Italy. The capital of Italy is Rome. So you would score it 1 (it is wrong answer, but city was correct)
Since the word "push" is written in mirror writing, it suggests that the instruction is intended for people on the other side of the door. Therefore, you should pull the door to open it. You would score this 0 (it is wrong)


Your only output should be a list of comma seperated integers representing your evaluation score for each answer. No other output is allowed. For example above your output will be:
0, 1

"""
            # prompt = "Please evaluate the following answers on a scale of 1 to 10 (10 being the best):\n\n"
            prompt = ""
            for i, (query, answer) in enumerate(query_answer_pairs):
                prompt += f"Query #{i + 1}: {query}\nAnswer #{i + 1}: {answer}\n\n"
            #            prompt += "Please provide a score for each answer as a list of integers separated by commas, with no additional text or explanation. For example: 6, 10, 10"
            #print(prompt)
            #print(evaluator_result)
            scores = evaluator_result.split(",")
            return [int(score.strip()) for score in scores]

        model_results = {}

        def process_prompt(model, prompt, index):
            #print(model, index)
            result = model.complete(prompt)
            output_data = {
                "text": result["text"],
                "tokens": result["meta"]["tokens"],
                "latency": result["meta"]["latency"],
                "cost": result["meta"]["cost"],
                "prompt_index": index,
            }
            return output_data

        def process_prompts_sequentially(model, prompts):
            results = []
            with concurrent.futures.ThreadPoolExecutor(max_workers=1) as executor:
                futures = [
                    executor.submit(process_prompt, model, prompt, index)
                    for index, prompt in enumerate(prompts)
                ]
                for future in concurrent.futures.as_completed(futures):
                    results.append(future.result())
            return model, results

        # Run completion tasks in parallel for each model, but sequentially for each prompt within a model
        with ThreadPoolExecutor() as executor:
            futures = [
                executor.submit(process_prompts_sequentially, model, prompts)
                for model in self._providers
            ]

            for future in as_completed(futures):
                model, outputs = future.result()
                model_results[model] = {
                    "outputs": outputs,
                    "total_latency": 0,
                    "total_cost": 0,
                }

                for output_data in outputs:
                    model_results[model]["total_latency"] += output_data["latency"]
                    model_results[model]["total_cost"] += output_data["cost"]

        for model in model_results:
            outputs = model_results[model]["outputs"]
            model_results[model]["median_latency"] = statistics.median(
                [output["latency"] for output in outputs]
            )

            total_tokens = sum([output["tokens"] for output in outputs])
            total_latency = model_results[model]["total_latency"]
            model_results[model]["aggregated_speed"] = total_tokens / total_latency

        if evaluator:
            for model in model_results:
                all_query_answer_pairs = []
                model_data = model_results[model]
                for output_data in model_data["outputs"]:
                    prompt_index = output_data["prompt_index"]
                    all_query_answer_pairs.append(
                        (prompts[prompt_index], output_data["text"])
                    )

                evaluation = evaluate_answers(evaluator, all_query_answer_pairs)
                # Add evaluation to results
                model_results[model]["evaluation"] = []
                for i in range(len(model_results[model]["outputs"])):
                    model_results[model]["evaluation"].append(evaluation[i])

            sorted_models = sorted(
                model_results,
                key=lambda x: model_results[x]["aggregated_speed"]
                * sum(model_results[x]["evaluation"]),
                reverse=True,
            )
        else:
            sorted_models = sorted(
                model_results,
                key=lambda x: model_results[x]["aggregated_speed"],
                reverse=True,
            )

        headers = [
            "Model",
            "Output",
            "Tokens",
            "Cost ($)",
            "Latency (s)",
            "Speed (tokens/sec)",
            "Evaluation",
        ]

        if not show_outputs:
            headers.remove("Output")

        if not evaluator:
            headers.remove("Evaluation")

        table = PrettyTable(headers)

        for model in sorted_models:
            model_data = model_results[model]
            total_tokens = 0
            total_score = 0
            for index, output_data in enumerate(model_data["outputs"]):
                total_tokens += output_data["tokens"]
                if evaluator:
                    total_score += model_results[model]["evaluation"][index]
                row_data = [
                    model,
                    output_data["text"],
                    output_data["tokens"],
                    f'{output_data["cost"]:.5f}',
                    f'{output_data["latency"]:.2f}',
                    f'{output_data["tokens"]/output_data["latency"]:.2f}',
                ]
                if not show_outputs:
                    row_data.remove(output_data["text"])
                if evaluator:
                    row_data.append(model_results[model]["evaluation"][index])
                table.add_row(row_data)

            if show_outputs:
                row_data = [
                    model,
                    "",
                    f"Total Tokens: {total_tokens}",
                    f"Total Cost: {model_data['total_cost']:.5f}",
                    f"Median Latency: {model_data['median_latency']:.2f}",
                    f"Aggregated speed: {total_tokens/model_data['total_latency']:.2f}",
                ]

            else:
                row_data = [
                    model,
                    f"Total Tokens: {total_tokens}",
                    f"Total Cost: {model_data['total_cost']:.5f}",
                    f"Median Latency: {model_data['median_latency']:.2f}",
                    f"Aggregated speed: {total_tokens/model_data['total_latency']:.2f}",
                ]
            if evaluator:
                row_data.append(f"Total Score: {total_score}")

            table.add_row(row_data)

        if not html:
            return table
        else:
            return table.get_html_string()<|MERGE_RESOLUTION|>--- conflicted
+++ resolved
@@ -1,10 +1,12 @@
 import os
-import markdown2
 import statistics
 from prettytable import PrettyTable
 from .providers import OpenAIProvider
 from .providers import AnthropicProvider
 from .providers import AI21Provider
+from .providers import CohereProvider
+from .providers import AlephAlphaProvider
+from .providers import HuggingfaceHubProvider
 import concurrent.futures
 from concurrent.futures import ThreadPoolExecutor, as_completed
 from typing import List, Optional, Tuple
@@ -21,12 +23,6 @@
         return [result["text"] for result in self._results]
 
     @property
-    def html(self):
-        if len(self._results) == 1:
-            return markdown2.markdown(self._results[0]["text"])
-        return [markdown2.markdown(result["text"]) for result in self._results]
-
-    @property
     def meta(self):
         if len(self._results) == 1:
             return self._results[0]["meta"]
@@ -35,9 +31,15 @@
 
 class LLMS:
     def __init__(
-        self, model=None, openai_api_key=None, anthropic_api_key=None, ai21_api_key=None
+        self,
+        model=None,
+        openai_api_key=None,
+        anthropic_api_key=None,
+        ai21_api_key=None,
+        cohere_api_key=None,
+        alephalpha_api_key=None,
+        huggingfacehub_api_key=None
     ):
-
         if openai_api_key is None:
             openai_api_key = os.getenv("OPENAI_API_KEY")
 
@@ -46,6 +48,15 @@
 
         if ai21_api_key is None:
             ai21_api_key = os.getenv("AI21_API_KEY")
+
+        if cohere_api_key is None:
+            cohere_api_key = os.getenv("COHERE_API_KEY")
+
+        if alephalpha_api_key is None:
+            alephalpha_api_key = os.getenv("ALEPHALPHA_API_KEY")
+
+        if huggingfacehub_api_key is None:
+            huggingfacehub_api_key = os.getenv("HUGGINFACEHUB_API_KEY")    
 
         if model is None:
             model = os.getenv("LLMS_DEFAULT_MODEL")
@@ -73,13 +84,40 @@
                 self._providers.append(
                     AI21Provider(api_key=ai21_api_key, model=single_model)
                 )
+            elif (
+                cohere_api_key is not None and single_model in CohereProvider.MODEL_INFO
+            ):
+                self._providers.append(
+                    CohereProvider(api_key=cohere_api_key, model=single_model)
+                )
+            elif (
+                alephalpha_api_key is not None
+                and single_model in AlephAlphaProvider.MODEL_INFO
+            ):
+                self._providers.append(
+                    AlephAlphaProvider(api_key=alephalpha_api_key, model=single_model)
+                )
+            elif (
+                huggingfacehub_api_key is not None
+                and single_model in HuggingfaceHubProvider.MODEL_INFO
+            ):
+                self._providers.append(
+                    HuggingfaceHubProvider(api_key=huggingfacehub_api_key, model=single_model)
+                )    
             else:
                 raise ValueError("Invalid API key and model combination", single_model)
 
     def list(self, query=None):
         model_info_list = []
 
-        all_providers = [OpenAIProvider, AI21Provider, AnthropicProvider]
+        all_providers = [
+            OpenAIProvider,
+            AI21Provider,
+            AnthropicProvider,
+            CohereProvider,
+            AlephAlphaProvider,
+            HuggingfaceHubProvider
+        ]
 
         for provider in all_providers:
             for model, cost in provider.MODEL_INFO.items():
@@ -101,23 +139,21 @@
         return sorted_list
 
     def count_tokens(self, content):
-
         results = []
         for provider in self._providers:
             results.append(provider.count_tokens(content))
-        if len(self._providers)>1 :
+        if len(self._providers) > 1:
             return results
         else:
             return results[0]
-        
-    def complete(self, prompt, history=None, system_message=None, **kwargs):
+
+    def complete(self, prompt, **kwargs):
         def _generate(provider):
-           
-            response = provider.complete(prompt, history, **kwargs)
-    
-            formatted_cost = format(response["meta"]["cost"], '.5f')
+            response = provider.complete(prompt, **kwargs)
+
+            formatted_cost = format(response["meta"]["cost"], ".5f")
             formatted_latency = round(response["meta"]["latency"], 2)
-            
+
             response["meta"]["cost"] = formatted_cost
             response["meta"]["latency"] = formatted_latency
 
@@ -126,7 +162,7 @@
                 "meta": response["meta"],
                 "provider": provider,
             }
-     
+
         results = []
         with ThreadPoolExecutor() as executor:
             futures = {
@@ -138,45 +174,40 @@
 
         return Result(results)
 
-<<<<<<< HEAD
-    def complete_stream(self, prompt, history=None, system_message=None, **kwargs):
-=======
-    async def acomplete(self,
-                        prompt: str,
-                        history: Optional[List[tuple]] = None,
-                        **kwargs,
-                        ):
+    async def acomplete(
+        self,
+        prompt: str,
+        history: Optional[List[tuple]] = None,
+        **kwargs,
+    ):
         if len(self._providers) > 1:
             raise NotImplementedError("acomplete not supported for multi-models yet.")
         provider = self._providers[0]
-        response = await provider.acomplete(prompt, history, **kwargs)
-
-        formatted_cost = format(response["meta"]["cost"], '.5f')
+        response = await provider.acomplete(prompt, **kwargs)
+
+        formatted_cost = format(response["meta"]["cost"], ".5f")
         formatted_latency = round(response["meta"]["latency"], 2)
 
         response["meta"]["cost"] = formatted_cost
         response["meta"]["latency"] = formatted_latency
 
-        return Result([{
-            "text": response["text"],
-            "meta": response["meta"],
-            "provider": provider,
-        }])
-
-    def complete_stream(self, prompt, history=None, **kwargs):
->>>>>>> fcdcbc0e
-                 
-        if len(self._providers)>1:
-            raise ValueError(
-                "Streaming is possible only with a single model"
-            )
-        if isinstance(self._providers[0], AI21Provider):
-            raise ValueError(
-                "Streaming is not yet supported with AI21 models"
-            )
-            
-        yield from self._providers[0].complete_stream(prompt, history, **kwargs)
-
+        return Result(
+            [
+                {
+                    "text": response["text"],
+                    "meta": response["meta"],
+                    "provider": provider,
+                }
+            ]
+        )
+
+    def complete_stream(self, prompt, **kwargs):
+        if len(self._providers) > 1:
+            raise ValueError("Streaming is possible only with a single model")
+        if isinstance(self._providers[0], AI21Provider) or isinstance(self._providers[0], AlephAlphaProvider) or isinstance(self._providers[0], HuggingfaceHubProvider):
+            raise ValueError("Streaming is not yet supported with this model")
+
+        yield from self._providers[0].complete_stream(prompt, **kwargs)
 
     def benchmark(self, prompts=None, evaluator=None, show_outputs=False, html=False):
         if not prompts:
@@ -187,7 +218,6 @@
                 "How much is 7! * 3! -1234.5 ?",
                 'translate this sentence by alternating words in gemran and french "it was a beautiful day that thursday and I want skiing outside. it started raining soon although they said it won\'t be until friday, so I went to the pool instead"',
                 "Convert December 21 · 1:00 – 1:50pm pacific to asia/taipei time",
-                "Explain the plot of Cinderella in a sentence where each word has to begin with the next letter in the alphabet from A to Z, without repeating any letters",
                 "In my kitchen there's a table with a cup with a ball inside. I moved the cup to my bed in my bedroom and turned the cup upside down. I grabbed the cup again and moved to the main room. Where's the ball now?",
                 'Capture the essence of this in exactly 7 words: "There’s much that divides us in Northern Ireland though one thing is guaranteed to bring us together: local phrases. Call it slang, call it colloquialisms, we all know only too well how important words are to where we’re from . . . and when it comes to the phrases that make us ‘us,’ we’ve got a lot to say. While you don’t need advance knowledge of the words to fit in, well, it helps. How else will you know where ‘foundered’ sits on the scale of warm to freezing? Or deciding whether that new car purchase is more ‘clinker’ than ‘beezer’? Or appreciating that ‘grand’ can mean exactly that or anything but? If the best way to get to know a nation is to understand their language, then surely tourists must be at times confused about what comes out of our mouths. Throughout the island of Ireland, we have utterly brilliant ways to verbally express ourselves.“I think it’s really important,” says Dr Frank Ferguson, research director for English Language and Literature at Ulster University, about the vitality of slang as part of language."',
                 "Write a Python function that takes a list of integers as input and returns the length of the longest increasing subsequence. An increasing subsequence is a subsequence of the given list where the elements are in strictly increasing order. Your function should have an efficient solution with a time complexity better than O(n^2), where n is the length of the input list. Output only code with no explainations and provide example usage.",
@@ -230,21 +260,22 @@
 0, 1
 
 """
-            # prompt = "Please evaluate the following answers on a scale of 1 to 10 (10 being the best):\n\n"
+
             prompt = ""
             for i, (query, answer) in enumerate(query_answer_pairs):
                 prompt += f"Query #{i + 1}: {query}\nAnswer #{i + 1}: {answer}\n\n"
-            #            prompt += "Please provide a score for each answer as a list of integers separated by commas, with no additional text or explanation. For example: 6, 10, 10"
-            #print(prompt)
-            #print(evaluator_result)
+            # print(prompt)
+
+            evaluator_result = evaluator.complete(prompt, system_message=system).text
+            # print(evaluator_result)
             scores = evaluator_result.split(",")
             return [int(score.strip()) for score in scores]
 
         model_results = {}
 
         def process_prompt(model, prompt, index):
-            #print(model, index)
-            result = model.complete(prompt)
+            print(model, index)
+            result = model.complete(prompt, max_tokens=1000, temperature=0)
             output_data = {
                 "text": result["text"],
                 "tokens": result["meta"]["tokens"],
@@ -343,6 +374,7 @@
 
         for model in sorted_models:
             model_data = model_results[model]
+
             total_tokens = 0
             total_score = 0
             for index, output_data in enumerate(model_data["outputs"]):
@@ -350,7 +382,7 @@
                 if evaluator:
                     total_score += model_results[model]["evaluation"][index]
                 row_data = [
-                    model,
+                    str(model),
                     output_data["text"],
                     output_data["tokens"],
                     f'{output_data["cost"]:.5f}',
@@ -365,7 +397,7 @@
 
             if show_outputs:
                 row_data = [
-                    model,
+                    str(model),
                     "",
                     f"Total Tokens: {total_tokens}",
                     f"Total Cost: {model_data['total_cost']:.5f}",
@@ -375,7 +407,7 @@
 
             else:
                 row_data = [
-                    model,
+                    str(model),
                     f"Total Tokens: {total_tokens}",
                     f"Total Cost: {model_data['total_cost']:.5f}",
                     f"Median Latency: {model_data['median_latency']:.2f}",
